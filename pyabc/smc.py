--- conflicted
+++ resolved
@@ -7,19 +7,13 @@
 import sys
 import time
 from typing import List, Callable, Iterable, Any, TypeVar
-<<<<<<< HEAD
 import pandas as pd
+from pyabc.workspace_dennis.map_wrapper import MapWrapperDefault
+
 model_output = TypeVar("model_output")
 
 from .model import Model
 from .parameters import Parameter, ValidParticle
-=======
-from pyabc.workspace_dennis.map_wrapper import MapWrapperDefault
-
-model_output = TypeVar("model_output")
-
-from .model import Model
->>>>>>> 3b21f5fe
 from .random_variables import RV, ModelPerturbationKernel, Distribution, Kernel
 from .distance_functions import DistanceFunction
 from .epsilon import Epsilon
@@ -101,15 +95,12 @@
         This mapper is used for particle sampling.
         It can be a distributed mapper such as the :class:`parallel.sge.SGE` class.
 
-    ## DR START
     map_wrapper:
         In some cases, a mapper implementation will require initialization to run properly,
         e.g. database connection, grid setup, etc... The map_wrapper is an object that encapsulates
         this information.  The default map_wrapper will simply call the callable mapper at the right
         place; a more involved map_wrapper will help the mapper-function to distribute function calls
         accross a distributed infrastructure.
-    ## DR End
-
 
     debug: bool
         Whether to output additional debug information
@@ -159,8 +150,6 @@
                 == len(perturbers)):
             raise Exception("Nr of models has to be equal to the number of parameter prior distributions has to be equal"
                             " to the number of parameter perturbation kernels")
-
-        # DR START
         self.model_prior_distribution = model_prior_distribution
         self.model_perturbation_kernel = model_perturbation_kernel
         self.parameter_given_model_prior_distribution = parameter_given_model_prior_distribution  # this cannot be serialized by dill
@@ -181,8 +170,6 @@
         else:
             self.map_wrapper = map_wrapper
 
-        # DR END
-
     def do_not_stop_when_only_single_model_alive(self):
         """
         Calling this method causes the ABCSMC to still continue if only
@@ -252,6 +239,15 @@
                                         self.eps.to_json())
 
     def initialize_prior(self):
+        """
+        Only sample from prior and return results without changing
+        the history of the Epsilon. This can be used to get initial samples
+        for the distance function or the epsilon to calibrate them.
+
+        .. warning::
+
+            The sample is cached.
+        """
         if self._points_sampled_from_prior is None:
             def sample_one():
                 m = self.model_prior_distribution.rvs()
@@ -262,33 +258,6 @@
                 (m, par) = para
                 model_result = self.models[m].summary_statistics(par, self.summary_statistics)
                 return model_result.sum_stats
-<<<<<<< HEAD
-            if self.debug:
-                print('sample from prior')
-            self._points_sampled_from_prior = list(self.mapper(sample, list(range(self.nr_particles))))
-            if self.debug:
-                print('sample from prior done')
-        if self.debug:
-            print('return sample from prior')
-        return self._points_sampled_from_prior
-
-    def _sample_single_particle(self, nr_samples_per_particle: int, t: int, t0: int, current_eps: float)\
-                                 -> (int, Parameter, float, List[float], int, List[dict]):
-        """
-        This is where the actual model evaluation happens.
-        The core ABCSMC algorithm is also implemented here.
-
-        Parameters
-        ----------
-        parameter_perturbation_kernels
-        nr_samples_per_particle
-        t: int
-            population number
-        t0: int
-            initial population
-        current_eps
-=======
->>>>>>> 3b21f5fe
 
             sample_from_prior = self.map_wrapper.sample_until_n_accepted(sample_one, simulate_one, lambda x: True,
                                                                          self.nr_particles)
@@ -297,38 +266,11 @@
         return sample_from_prior
 
     def evaluate_proposal(self, m_ss, theta_ss, nr_samples_per_particle, t, t0, current_eps):
+        """
+        This is where the actual model evaluation happens.
+        """
         # from here, theta_ss is valid according to the prior
         simulation_counter = 0
-<<<<<<< HEAD
-        while True:  # find valid theta_ss and (corresponding b) according to data x_0
-            m_ss, theta_ss = self.generate_valid_proposal(t)
-            # from here, theta_ss is valid according to the prior
-            distance_list = []
-            summary_statistics_list = []
-            for __ in range(nr_samples_per_particle[t-t0]):
-                ##### MODEL SIMULATION - THIS IS THE EXPENSIVE PART ######
-                simulation_counter += 1
-                # stop builder if it takes too long
-                if simulation_counter > self.max_nr_allowed_sample_attempts_per_particle:
-                    print("Max nr of samples (={n_max}) for particle reached."
-                          .format(n_max=self.max_nr_allowed_sample_attempts_per_particle), file=sys.stderr)
-                    return None
-                start_time = time.time()
-                model_result = self.models[m_ss].accept(theta_ss, self.summary_statistics,
-                                                        lambda x: self.distance_function(x, self.x_0), current_eps)
-                if model_result.accepted:
-                    distance_list.append(model_result.distance)
-                    summary_statistics_list.append(model_result.sum_stats)
-
-                end_time = time.time()
-                duration = end_time - start_time
-                if self.debug:
-                    print("Sampled model={}-{}, delta_time={}s, end_time={},  theta_ss={}"
-                          .format(m_ss, self.history.model_names[m_ss], duration, end_time,
-                                  theta_ss))
-            if len(distance_list) > 0:
-                break
-=======
         distance_list = []
         summary_statistics_list = []
         for __ in range(nr_samples_per_particle[t-t0]):
@@ -357,7 +299,6 @@
             print('.', end='')
         return {'distance_list': distance_list, 'simulation_counter': simulation_counter,
                 'summary_statistics_list': summary_statistics_list}
->>>>>>> 3b21f5fe
 
     def calc_proposal_weight(self, distance_list, m_ss, theta_ss, parameter_perturbation_kernels,
                              nr_samples_per_particle, t, t0):
@@ -375,11 +316,7 @@
                       * self.parameter_given_model_prior_distribution[m_ss].pdf(theta_ss)
                       * fraction_accepted_runs_for_single_parameter
                       / normalization)
-<<<<<<< HEAD
-        if self.debug:
-            print('.', end='')
-        valid_particle = ValidParticle(theta_ss, weight, distance_list, summary_statistics_list)
-        return m_ss, simulation_counter, valid_particle
+        return weight
 
     def generate_valid_proposal(self, t):
         # first generation
@@ -387,9 +324,6 @@
             m_ss = self.model_prior_distribution.rvs()
             theta_ss = self.parameter_given_model_prior_distribution[m_ss].rvs()
             return m_ss, theta_ss
-=======
-        return weight
->>>>>>> 3b21f5fe
 
         # later generation
         while True:  # find m_s and theta_ss, valid according to prior
@@ -438,11 +372,6 @@
             self.fit_perturbers(t)
             if self.debug:
                 print('now submitting population', t)
-<<<<<<< HEAD
-            new_particle_population = list(
-                    self.mapper(lambda _: self._sample_single_particle(nr_samples_per_particle, t, t0, current_eps),
-                                [None] * self.nr_particles))
-=======
 
             sample_one = self.get_current_sample_function(parameter_perturbation_kernels, t)
             sim_one = self.get_current_sim_function(parameter_perturbation_kernels,
@@ -451,7 +380,6 @@
             new_particle_population = self.map_wrapper.sample_until_n_accepted(sample_one, sim_one,
                                                                                accept_one, self.nr_particles)
 
->>>>>>> 3b21f5fe
             new_particle_population = [particle for particle in new_particle_population
                                        if not isinstance(particle, Exception)]
             if self.debug:
@@ -468,7 +396,6 @@
         return self.history
 
     def _make_parameter_perturbation_kernels(self, statistics, t):
-<<<<<<< HEAD
         parameter_perturbation_kernels = [perturber(t, stat) if stat is not None else None
                                           for perturber, stat in
                                           zip(self.perturbers, statistics)]
@@ -485,13 +412,7 @@
                 self.perturbers[m].fit(particles_df, weights)
             else:
                 self.perturbers[m] = None
-=======
-        parameter_perturbation_kernels = [apk(t, stat) if stat is not None else None
-                                          for apk, stat in
-                                          zip(self.adaptive_parameter_perturbation_kernels, statistics)]
-        return parameter_perturbation_kernels
-
-# DR: Ugly code ahead
+
     def get_current_sample_function(self, parameter_perturbation_kernels, t):
         def sample_one():
             return self.generate_valid_proposal(parameter_perturbation_kernels, t)
@@ -525,5 +446,4 @@
         def accept_one(sim_result):
             (m_ss, theta_ss, weight, distance_list, simulation_counter, summary_statistics_list) = sim_result
             return len(distance_list) > 0
-        return accept_one
->>>>>>> 3b21f5fe
+        return accept_one
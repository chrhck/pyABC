--- conflicted
+++ resolved
@@ -793,42 +793,4 @@
                                   right_index=True))
                 df = df_tidy
 
-<<<<<<< HEAD
-        return df
-=======
-        return df
-
-
-def normalize(population: List[ValidParticle]):
-    """
-    * Normalize particle weights according to nr of particles in a model
-    * Calculate marginal model probabilities
-    """
-    # TODO: This has a medium ugly side effect... maybe it is ok
-    population = list(population)
-
-    store = {}
-
-    for particle in population:
-        # particle might be none or empty
-        #  if no particle was found within the allowed nr of sample attempts
-        if particle is not None:
-            store.setdefault(particle.m, []).append(particle)
-        else:
-            print("ABC History warning: Empty particle.")
-
-    model_total_weights = {m: sum(particle.weight for particle in model)
-                           for m, model in store.items()}
-    population_total_weight = sum(model_total_weights.values())
-    model_probabilities = {m: w / population_total_weight
-                           for m, w in model_total_weights.items()}
-
-    # normalize within each model
-    for m in store:
-        model_total_weight = model_total_weights[m]
-        model = store[m]
-        for particle in model:
-            particle.weight /= model_total_weight
-
-    return store, model_probabilities
->>>>>>> 5f3dc162
+        return df